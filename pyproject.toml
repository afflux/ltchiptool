[tool.poetry]
name = "ltchiptool"
version = "3.0.0a5"
description = "Tools for working with LT-supported IoT chips"
authors = ["Kuba Szczodrzyński <kuba@szczodrzynski.pl>"]
license = "MIT"
packages = [
    { include = "ltchiptool" },
    { include = "uf2tool" },
]
readme = "README.md"

[tool.poetry.dependencies]
python = "^3.7"
click = "^8.1.3"
colorama = "^0.4.5"
importlib-metadata = "^4.12.0"
prettytable = "^3.3.0"
bk7231tools = "^1.2.1"
pycryptodomex = "^3.15.0"
xmodem = "^0.4.6"
<<<<<<< HEAD
pyelftools = "^0.29"
=======
wxPython = {version = "^4.2.0", optional = true}
pywin32 = {version = "^305", optional = true, markers = "sys_platform == 'win32'"}

[tool.poetry.extras]
gui = ["wxPython", "pywin32"]
>>>>>>> 10dfb01e

[tool.poetry.dev-dependencies]
black = "^22.6.0"
isort = "^5.10.1"
autoflake = "^1.4"

[tool.poetry.scripts]
ltchiptool = "ltchiptool:cli"

[build-system]
requires = ["poetry-core>=1.0.0"]
build-backend = "poetry.core.masonry.api"<|MERGE_RESOLUTION|>--- conflicted
+++ resolved
@@ -19,15 +19,11 @@
 bk7231tools = "^1.2.1"
 pycryptodomex = "^3.15.0"
 xmodem = "^0.4.6"
-<<<<<<< HEAD
-pyelftools = "^0.29"
-=======
 wxPython = {version = "^4.2.0", optional = true}
 pywin32 = {version = "^305", optional = true, markers = "sys_platform == 'win32'"}
 
 [tool.poetry.extras]
 gui = ["wxPython", "pywin32"]
->>>>>>> 10dfb01e
 
 [tool.poetry.dev-dependencies]
 black = "^22.6.0"
